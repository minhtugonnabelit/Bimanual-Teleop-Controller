import rospy
import tf
<<<<<<< HEAD
import spatialmath.base as smb
import numpy as np
from geometry_msgs.msg import PoseStamped, TwistStamped

class HydraReader:

    def __init__(self):
        rospy.init_node('hydra_reader', anonymous=True)
        self.listener = tf.TransformListener()
        self.pose_pub = rospy.Publisher('/hydra_pose', PoseStamped, queue_size=1)
        self.twist_pub = rospy.Publisher('/hydra_twist', TwistStamped, queue_size=1)
        self.rate = rospy.Rate(100)

    def pose_callback(self):

        pass


    def twist_conversion(self):
        
        pass
=======
import time
from geometry_msgs.msg import TwistStamped
from sensor_msgs.msg import Joy

class HydraTwist():

    _MAX_LIN_GAIN = 5
    _MAX_ANG_GAIN = 10
    _SWITCH_DEBOUCE_INTERVAL = 1

    def __init__(self, joy_topic, twist_topic, controller_frame_id, base_frame_id):

        # Data members to load from the parameter server
        self._controller_frame_id = controller_frame_id
        self._base_frame_id = base_frame_id

        # Data members to be initialized
        self._linear_gain = 0
        self._angular_gain = 0
        self._last_switch_time = 0
        self._switched = False
        self._trigger_index = -2
        self._bumper_index = -4

        # Initialize ROS components
        self._twiststamped_msg = TwistStamped()
        self._tf_listener = tf.TransformListener()
        self._joysub = rospy.Subscriber(joy_topic, Joy, self._joy_callback)
        self._twist_pub = rospy.Publisher(twist_topic, TwistStamped, queue_size=1)


        # self._left_twist_pub = rospy.Publisher("/l_arm_servo_server/delta_twist_cmds", TwistStamped, queue_size=1)

        # self._current_twist_pub = self._right_twist_pub

        # self._twist_pub = self._right_twist_pub


    def _joy_callback(self, msg):
        """
        Callback function for the joy topic.\n
        The callback function is called everytime a message is published to the joy topic.\n
        The callback function is used to set the gain of the linear and angular velocities of the twist message.\n
        The gain is set by the right trigger of the hydra joystick.\n
        The gain is set to the value of the right trigger divided by 10.\n
        The gain is set to 0 if the right trigger is not pressed.\n
        """

        # if msg.buttons[3] == 1:
        #     self._handle_arm_switch()

        self._linear_gain = msg.axes[self._trigger_index] * self._MAX_LIN_GAIN if msg.buttons[self._trigger_index] == 1 else 0
        self._angular_gain = msg.axes[self._trigger_index] * self._MAX_ANG_GAIN if msg.buttons[self._trigger_index] == 1 else 0


    def _handle_arm_switch(self):
        """
        Handles the arm switching logic with debouncing.
        """
        current_time = time.time()
        if current_time - self._last_switch_time >= self._SWITCH_DEBOUCE_INTERVAL:
            self._last_switch_time = current_time
            self._switch_arms()

    def _switch_arms(self):
        """
        Switch the arms that will be controlled by the hydra.\n
        The arms are switched by pressing the left trigger of the hydra joystick.\n
        The arms are switched by changing the topic of the current twist publisher.\n
        """
        pass

        # if self._switched:
        #     self._current_twist_pub = self._right_twist_pub
        #     self._switched = False
        # else:
        #     self._current_twist_pub = self._left_twist_pub
        #     self._switched = True


    def _twist_to_twist_stamped_msg(self, controller_frame_id, base_frame_id, lin_gain, ang_gain):
        """
        Get the twist of the hydra right pivot in the hydra base frame.\n
        The twist is computed as the difference between the current pose and the previous pose divided by the time difference.\n
        
        This is done by a powerful method of lookupTwist from tf.TransformListener.\n
        The method lookupTwist returns a tuple of 6 elements, which are the linear and angular velocities.\n
        
        
        """

         # @TODO figuring out how to track the time difference between the current pose and the previous pose that will be used as buffer time for the lookupTwist method.
        
        twist = self._tf_listener.lookupTwist(controller_frame_id, base_frame_id, rospy.Time() , rospy.Duration(0.1))
        self._twiststamped_msg.header.stamp = rospy.Time.now()
        self._twiststamped_msg.header.frame_id = "torso_lift_link"
        self._twiststamped_msg.twist.linear.x = twist[0][0] * lin_gain
        self._twiststamped_msg.twist.linear.y = twist[0][1] * lin_gain
        self._twiststamped_msg.twist.linear.z = twist[0][2] * lin_gain

        self._twiststamped_msg.twist.angular.x = twist[1][0] * ang_gain
        self._twiststamped_msg.twist.angular.y = twist[1][1] * ang_gain
        self._twiststamped_msg.twist.angular.z = twist[1][2] * ang_gain
        return self._twiststamped_msg

    def run(self):

        rate = rospy.Rate(5)
        synced = False

        while not rospy.is_shutdown():

            if not synced:
                try:
                    self._tf_listener.waitForTransform(self._controller_frame_id, self._base_frame_id, rospy.Time(), rospy.Duration(20))
                    synced = True
                except:
                    rospy.logwarn("Waiting for tf")
                    continue
                
            twist_msg = self._twist_to_twist_stamped_msg(self._controller_frame_id, self._base_frame_id, self._linear_gain, self._angular_gain)
            self._twist_pub.publish(twist_msg)

            rate.sleep()
            
    
if __name__ == "__main__":
        
    rospy.init_node("hydra_reader")

    # Retrieve parameters
    joy_topic = rospy.get_param('joy_topic')
    twist_topic = rospy.get_param('twist_topic')
    base_frame_id = rospy.get_param('base_frame_id')
    controller_frame_id = rospy.get_param('controller_frame_id')

    # Create and run the hydra reader
    hydra_reader = HydraTwist(joy_topic, twist_topic, controller_frame_id, base_frame_id)
    hydra_reader.run()
        


>>>>>>> e19d85d0
<|MERGE_RESOLUTION|>--- conflicted
+++ resolved
@@ -1,28 +1,5 @@
 import rospy
 import tf
-<<<<<<< HEAD
-import spatialmath.base as smb
-import numpy as np
-from geometry_msgs.msg import PoseStamped, TwistStamped
-
-class HydraReader:
-
-    def __init__(self):
-        rospy.init_node('hydra_reader', anonymous=True)
-        self.listener = tf.TransformListener()
-        self.pose_pub = rospy.Publisher('/hydra_pose', PoseStamped, queue_size=1)
-        self.twist_pub = rospy.Publisher('/hydra_twist', TwistStamped, queue_size=1)
-        self.rate = rospy.Rate(100)
-
-    def pose_callback(self):
-
-        pass
-
-
-    def twist_conversion(self):
-        
-        pass
-=======
 import time
 from geometry_msgs.msg import TwistStamped
 from sensor_msgs.msg import Joy
@@ -165,4 +142,3 @@
         
 
 
->>>>>>> e19d85d0
