--- conflicted
+++ resolved
@@ -12,20 +12,12 @@
 
 from utility import *
 
-<<<<<<< HEAD
-# Set up the PR2 robot and the environment
-pr2 = rtb.models.PR2()
-qtest = np.zeros(31)
-qtest[16:23] = [-np.pi/6,np.pi/6,-np.pi/3,-np.pi/2,0,-np.pi/4,np.pi/2]
-qtest[23:30] = [np.pi/6,np.pi/6,np.pi/3,-np.pi/2,0,-np.pi/4,np.pi/2]
-=======
 pr2 = rtb.models.PR2()
 qtest = np.zeros(31)
 
 # Set the initial joint angles
 qtest[16:23] = [-pi/6,pi/6,-pi/3,-pi/2,0,-pi/4,pi/2]
 qtest[23:30] = [pi/6,pi/6,pi/3,-pi/2,0,-pi/4,pi/2]
->>>>>>> dc612fbb
 pr2.q = qtest
 
 env = Swift()
@@ -48,12 +40,6 @@
 joined_in_left = linalg.inv(sm.SE3(left_tip_pose)) @ joined.A
 joined_in_right = linalg.inv(sm.SE3(right_tip_pose)) @ joined.A
 
-<<<<<<< HEAD
-# Set the target pose 
-target = joined.A @ sm.SE3(0.0, -0.2, 0.1).A @ sm.SE3.RPY(0.3,0.1,-0.2).A      # Target pose with full twist motion
-# target = joined.A @  sm.SE3.RPY(0.2,0,0).A      # Target pose for test case: Only angular motion
-# target = joined.A @ sm.SE3(0.1, -0.2, -0.1).A         # Target pose for the drift test case: Only linear motion
-=======
 
 # Target pose with full twist motion
 target = joined.A @ sm.SE3(0.1, 0.1, 0.1).A @ sm.SE3.RPY(0.3,0.1,0.1).A
@@ -71,7 +57,6 @@
 
 # Target pose for the drift test case: Only linear motion
 # target = joined.A @ sm.SE3(0.1, -0.2, -0.1).A 
->>>>>>> dc612fbb
 
 target_ax = geometry.Axes(length=0.05, pose = target )
 target1_ax = geometry.Axes(length=0.05, pose = target1 )
@@ -81,20 +66,6 @@
 env.add(left_ax )
 env.add(right_ax )
 env.add(target_ax)
-<<<<<<< HEAD
-
-df = list()
-dt_f = list()
-dt = 0.01
-arrived = False    
-while not arrived:
-
-    middle_twist, arrived = rtb.p_servo(joined, 
-                                        target, 
-                                        gain = 0.05, 
-                                        threshold=0.01, 
-                                        method='angle-axis')  # Servoing in the end-effector frame using angle-axis representation for angular error
-=======
 env.add(target1_ax)
 env.add(target2_ax)
 
@@ -109,7 +80,6 @@
     arrived = False
 
     while not arrived:
->>>>>>> dc612fbb
 
         # ---------------------------------------------------------------------------#
         # SECTION TO PERFORMS SERVOING IN THE VIRTUAL MIDDLE FRAME
@@ -130,14 +100,6 @@
         # ---------------------------------------------------------------------------#
         # SECTION TO PERFORMS TWIST TRANSFORMATION IN A RIGID BODY MOTION  
 
-<<<<<<< HEAD
-    left_jacobian = pr2.jacob0(pr2.q, end=pr2.grippers[1], start="l_shoulder_pan_link")  # Jacobian of the left arm within the end-effector frame
-    right_jacobian = pr2.jacob0(pr2.q, end=pr2.grippers[0], start="r_shoulder_pan_link")  # Jacobian of the right arm within the end-effector frame
-
-    qdot_left = rmrc(left_jacobian, left_twist, p_only = False)
-    qdot_right = rmrc(right_jacobian, right_twist,  p_only = False)
-    qdotc = np.concatenate([qdot_left, qdot_right], axis=0)                     # Concatenate joint velocities of both arms
-=======
         # Proper way to calculate the twist for each arm with Jacobian transformation
         jacob_l = pr2.jacobe(pr2.q, end=pr2.grippers[1], start="l_shoulder_pan_link",  tool = sm.SE3(joined_in_left) )  # Jacobian of the left arm within the end-effector frame
         jacob_r = pr2.jacobe(pr2.q, end=pr2.grippers[0], start="r_shoulder_pan_link", tool = sm.SE3(joined_in_right) )  # Jacobian of the right arm within the end-effector frame
@@ -147,7 +109,6 @@
         qdot_right = rmrc(jacob_r, middle_twist,  p_only = False)
         qdotc = np.concatenate([qdot_left, qdot_right], axis=0)     # Concatenate joint velocities of both arms
         qdotc = nullspace_projection(jacob_c) @ qdotc               # Project the joint velocities to the null space of the Jacobian to maintain the constraint Jacobian * qdot = twist
->>>>>>> dc612fbb
 
 
         # ---------------------------------------------------------------------------#
@@ -157,10 +118,6 @@
         pr2.q[16:23] = pr2.q[16:23] + qdotc[7:14] * dt  # right arm
         pr2.q[23:30] = pr2.q[23:30] + qdotc[0:7] * dt   # left arm
 
-<<<<<<< HEAD
-    tool_diff = np.linalg.norm((linalg.inv(sm.SE3(left_tip_pose)) @ right_tip_pose)[0:3,3])
-    dt_f.append(tool_diff)
-=======
         # Visualization of the frames
         left_tip_pose = pr2.fkine(pr2.q, end=pr2.grippers[1], ).A 
         right_tip_pose = pr2.fkine(pr2.q, end=pr2.grippers[0], ).A
@@ -168,7 +125,6 @@
         updated_joined_right = right_tip_pose @ joined_in_right
         left_ax.T = updated_joined_left
         right_ax.T = updated_joined_right
->>>>>>> dc612fbb
 
         # Record the distance between offset frames of each arm to  observe the drift of tracked frame
         dis = np.linalg.norm(updated_joined_left[0:3,3] - updated_joined_right[0:3,3])
