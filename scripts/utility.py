import numpy as np
import spatialmath as sm
import spatialmath.base as smb
import spatialgeometry as geometry
import roboticstoolbox as rtb
from scipy import linalg
from swift import Swift

import threading
import math
import pygame
import sys
import time
import matplotlib.pyplot as plt


def joy_init():
    r"""
    Initialize the pygame library and joystick.

    Returns:
    - The joystick object.

    """

    pygame.init()
    joystick_count = pygame.joystick.get_count()
    if joystick_count == 0:
        raise Exception('No joystick found')
    else:
        joystick = pygame.joystick.Joystick(0)
        joystick.init()

    return joystick


def joy_to_twist(joy, gain):
    r"""

    Convert the joystick data to a twist message using Pygame module.

    Parameters:
    - joy: The joystick object.
    - gain: The gain of the linear and angular velocities.

    Returns:
    - The twist message.

    """
    vx, vy, vz, r, p, y = 0, 0, 0, 0, 0, 0
    done = False

    if isinstance(joy, pygame.joystick.JoystickType):

        for event in pygame.event.get():
            if event.type == pygame.QUIT:
                pygame.quit()
                sys.exit()
        if joy.get_button(0):
            done = True

        vz = (joy.get_axis(2) + 1)/2 - (joy.get_axis(5) + 1)/2
        y = joy.get_button(1)*0.1 - joy.get_button(3)*0.1

        # Low pass filter
        vy = joy.get_axis(0) if abs(joy.get_axis(0)) > 0.1 else 0
        vx = joy.get_axis(1) if abs(joy.get_axis(1)) > 0.1 else 0
        r = joy.get_axis(3) if abs(joy.get_axis(3)) > 0.2 else 0
        p = joy.get_axis(4) if abs(joy.get_axis(4)) > 0.2 else 0

    else:

        if joy[1][-3]:
            done = True

        vz = (joy[0][5] + 1)/2 - (joy[0][2] + 1)/2
        y = joy[1][4]*0.1 - joy[1][5]*0.1

        # Low pass filter
        vy = joy[0][0] if abs(joy[0][0]) > 0.1 else 0
        vx = joy[0][1] if abs(joy[0][1]) > 0.1 else 0
        r = joy[0][3] if abs(joy[0][3]) > 0.2 else 0
        p = joy[0][4] if abs(joy[0][4]) > 0.2 else 0

    # ---------------------------------------------------------------------------#
    twist = np.zeros(6)
    twist[:3] = np.array([vx, vy, vz]) * gain[0]
    twist[3:] = np.array([r, p, y]) * gain[1]

    return twist, done


def adjoint(T):

    R = T[:3, :3]
    p = T[:3, -1]

    ad = np.eye(6, 6)
    ad[:3, :3] = R
    ad[3:, 3:] = R
    ad[:3, 3:] = np.cross(p, R)

    return ad


def manipulability(jacob):
    r"""
    Calculate the manipulability of the robot.

    Parameters:
    - jacob: The Jacobian matrix of the robot.

    Returns:
    - The manipulability of the robot.

    """

    return np.sqrt(np.linalg.det(jacob @ np.transpose(jacob)))


def rmrc(jacob, twist):
    r"""
    Calculate the joint velocities using the Resolved Motion Rate Control (RMRC) method.

    Parameters:
    - jacob: The Jacobian matrix of the robot.
    - twist: The desired twist of the robot.

    Returns:
    - The joint velocities of the robot.

    """

    # calculate manipulability
    w = np.sqrt(np.linalg.det(jacob @ np.transpose(jacob)))

    # set threshold and damping
    w_thresh = 0.08
    max_damp = 0.5

    # if manipulability is less than threshold, add damping
    damp = (1 - np.power(w/w_thresh, 2)) * max_damp if w < w_thresh else 0

    # calculate damped least square
    j_dls = np.transpose(jacob) @ np.linalg.inv(jacob @
                                                np.transpose(jacob) + damp * np.eye(6))

    # get joint velocities, if robot is in singularity, use damped least square
    qdot = j_dls @ np.transpose(twist)

    return qdot


def nullspace_projection(jacob):
    r"""
    Calculate the projection matrix on to the null space of the Jacobian matrix.

    Parameters:
    - jacob: The Jacobian matrix of the robot.

    Returns:
    - The projection matrix on to the null space of the Jacobian matrix.
    """

    return np.eye(jacob.shape[1]) - np.linalg.pinv(jacob) @ jacob


def duo_arm_qdot_constraint(jacob_l, jacob_r, twist, activate_nullspace=True):
    r"""
    Calculate the joint velocities using the Resolved Motion Rate Control (RMRC) method for a dual-arm robot.
    The Jacobian of the left and right arms are used to calculate the joint velocities that need to be presented on the same frame
    """

    qdot_left = rmrc(jacob_l, twist, )
    qdot_right = rmrc(jacob_r, twist, )
    # Combine the joint velocities of the left and right arms
    qdotc = np.concatenate([qdot_left, qdot_right], axis=0)
    # Combine the Jacobians of the left and right arms
    jacob_c = np.concatenate([jacob_l, -jacob_r], axis=1)

    if activate_nullspace:
        qdotc = nullspace_projection(jacob_c) @ qdotc

    qdot_l = qdotc[0:jacob_l.shape[1]]
    qdot_r = qdotc[jacob_l.shape[1]:]

    return qdot_l, qdot_r


def angle_axis_python(T, Td):
    r"""
    Computes the angle-axis representation of the error between two transformation matrices.

    Parameters:
    - T: The current transformation matrix.
    - Td: The desired transformation matrix.
    Returns:
    - e: A 6x1 vector representing the error in the angle-axis representation.
    - angle: The angle of rotation between the two frames.
    - axis: The axis of rotation between the two frames.

    """
    e = np.empty(6)
    e[:3] = Td[:3, -1] - T[:3, -1]
    R = Td[:3, :3] @ T[:3, :3].T
    li = np.array([R[2, 1] - R[1, 2], R[0, 2] - R[2, 0], R[1, 0] - R[0, 1]])
    ln = smb.norm(li)

    if smb.iszerovec(li):
        # diagonal matrix case
        if np.trace(R) > 0:
            # (1,1,1) case
            a = np.zeros((3,))
        else:
            a = np.pi / 2 * (np.diag(R) + 1)
    else:
        # non-diagonal matrix case
        a = math.atan2(ln, np.trace(R) - 1) * li / ln

    axis = li / ln
    angle = math.atan2(ln, np.trace(R) - 1)

    e[3:] = a

    return e, angle, axis


# Function for visualiztion of the frames in the 3D plot using Matplotlib
def add_frame_to_plot(ax, tf, label=''):
    r"""
    Adds a transformation frame to an existing 3D plot and returns the plotted objects.

    Parameters:
    - ax: A matplotlib 3D axis object where the frame will be added.
    - tf: 4x4 transformation matrix representing the frame's position and orientation.
    - label: A string label to identify the frame.

    Returns:
    - A list of matplotlib objects (quivers and text).
    """
    # Origin of the frame
    origin = np.array(tf[0:3, 3]).reshape(3, 1)

    # Directions of the frame's axes, transformed by R
    x_dir = tf[0:3, 0:3] @ np.array([[1], [0], [0]])
    y_dir = tf[0:3, 0:3] @ np.array([[0], [1], [0]])
    z_dir = tf[0:3, 0:3] @ np.array([[0], [0], [1]])

    # Plotting each axis using quiver for direction visualization
    quivers = []
    quivers.append(ax.quiver(*origin, *x_dir, color='r',
                   length=0.15, linewidth=1, normalize=True))
    quivers.append(ax.quiver(*origin, *y_dir, color='g',
                   length=0.15, linewidth=1, normalize=True))
    quivers.append(ax.quiver(*origin, *z_dir, color='b',
                   length=0.15, linewidth=1, normalize=True))

    # Optionally adding a label to the frame
    text = None
    if label:
        text = ax.text(*origin.flatten(), label, fontsize=12)

    return quivers, text


def animate_frame(tf, quivers, text, ax):

    if quivers:
        for q in quivers:
            q.remove()
    if text:
        text.remove()

    return add_frame_to_plot(ax, tf)

<<<<<<< HEAD

def reorder_values(data):
    r"""
    Reorder the joints based on the joint names to use with PR2 feedback data

    Parameters:
    - joints: The joint values.
    - joint_names: The joint names.

    Returns:
    - The reordered joints.
    """

    if len(data) != 7:
        raise ValueError("The length of the data should be 7")

    data_array = np.asarray(data)
    data_array[0], data_array[1], data_array[2], data_array[3], data_array[4] = data_array[1], data_array[2], data_array[0], data_array[4], data_array[3]

    return data_array.tolist()

def plot_joint_velocities(actual_data: np.ndarray, desired_data):


    fig, ax = plt.subplots(2,4)

    reformat_actual_data = list()
    reformat_desired_data = list()

    for i in range(7):
        joint_vel_actual_data = list()
        joint_vel_desired_data = list()
        for j in range(len(actual_data)):
            joint_vel_actual_data.append(actual_data[j][i])
            joint_vel_desired_data.append(desired_data[j][i])
        reformat_actual_data.append(joint_vel_actual_data)
        reformat_desired_data.append(joint_vel_desired_data)

    print(len(reformat_actual_data[0]))
    print(len(reformat_desired_data[0]))

    ax[0,0].plot(reformat_actual_data[0], 'r', linewidth=1)
    ax[0,0].plot(reformat_desired_data[0], 'b', linewidth=1)
    ax[0,0].set_title(f"Joint {0}")

    ax[0,1].plot(reformat_actual_data[1], 'r', linewidth=1)
    ax[0,1].plot(reformat_desired_data[1], 'b', linewidth=1)
    ax[0,1].set_title(f"Joint {1}")

    ax[0,2].plot(reformat_actual_data[2], 'r', linewidth=1) 
    ax[0,2].plot(reformat_desired_data[2], 'b', linewidth=1)    
    ax[0,2].set_title(f"Joint {2}")

    ax[0,3].plot(reformat_actual_data[3], 'r', linewidth=1)
    ax[0,3].plot(reformat_desired_data[3], 'b', linewidth=1)
    ax[0,3].set_title(f"Joint {3}")

    ax[1,0].plot(reformat_actual_data[4], 'r', linewidth=1)
    ax[1,0].plot(reformat_desired_data[4], 'b', linewidth=1)
    ax[1,0].set_title(f"Joint {4}")

    ax[1,1].plot(reformat_actual_data[5], 'r', linewidth=1)
    ax[1,1].plot(reformat_desired_data[5], 'b', linewidth=1)
    ax[1,1].set_title(f"Joint {5}")

    ax[1,2].plot(reformat_actual_data[6], 'r', linewidth=1)
    ax[1,2].plot(reformat_desired_data[6], 'b', linewidth=1)
    ax[1,2].set_title(f"Joint {6}")

    fig.legend(['Actual', 'Desired'])

    plt.show()
=======
class FakePR2:

    r"""
    ### Class to simulate PR2 on Swift environment

    This will initialize the Swift environment with robot model without any ROS components. 
    This model will be fed with joint states provided and update the visualization of the virtual frame . """

    def __init__(self) -> None:

        self._robot = rtb.models.PR2()
        self._robot.q = np.zeros(31)

        self._is_collapsed = False
        self._constraints_is_set = False
        self.init_visualization()
        self._thread = threading.Thread(target=self.timeline)
        self._thread.start()

        
    def timeline(self):
        r"""
        Timeline function to update the visualization
        :return: None
        """
        self._env.launch()
        while not self._is_collapsed:
            self._env.step(0.1)

    def set_constraints(self, virtual_pose: np.ndarray):
        r"""
        Set the kinematics constraints for the robot
        :param virtual_pose: virtual pose on robot base frame
        :return: None
        """

        # self._virtual_pose = virtual_pose
        self._joined_in_left = linalg.inv(self._robot.fkine(
            self._robot.q, end=self._robot.grippers[1])) @ virtual_pose
        self._joined_in_right = linalg.inv(self._robot.fkine(
            self._robot.q, end=self._robot.grippers[0])) @ virtual_pose
        
        self._ee_constraint = {
            "left": self._joined_in_left,
            "right": self._joined_in_right
        }

        self._constraints_is_set = True

        return True

    def set_joint_states(self, joint_states: list):
        r"""
        Set the joint states of the arms only
        :param joint_states: list of joint states
        :return: None
        """
        # print(joint_states)
        left_js = np.array(joint_states[17:24])
        right_js = np.array(joint_states[31:38])

        left_js[0], left_js[1], left_js[2], left_js[3], left_js[4] = left_js[1], left_js[2], left_js[0], left_js[4], left_js[3]
        right_js[0], right_js[1], right_js[2], right_js[3], right_js[4] = right_js[1], right_js[2], right_js[0], right_js[4], right_js[3]

        self._robot.q[16:23] = left_js
        self._robot.q[23:30] = right_js

        left_constraint = np.eye(4)
        right_constraint = np.eye(4)
        if self._constraints_is_set:    # If the constraints are set, then update the virtual frame from the middle point between the two end-effectors
            left_constraint = self._ee_constraint['left']
            right_constraint = self._ee_constraint['right']

        self._left_ax.T = self._robot.fkine(
            self._robot.q, end=self._robot.grippers[1], ).A @ left_constraint
        self._right_ax.T = self._robot.fkine(
            self._robot.q, end=self._robot.grippers[0], ).A @ right_constraint

    def init_visualization(self):
        r"""
        Initialize the visualization of the robot

        :return: None
        """

        self._env = Swift()
        self._env.set_camera_pose([1, 0, 1], [0, 0.5, 1])

        if not self._constraints_is_set:    # If the constraints are not set, then visualize the virtual frame from each arm end-effector
            self._left_ax = geometry.Axes(length=0.05, pose=self._robot.fkine(
                self._robot.q, end=self._robot.grippers[1], ).A)
            self._right_ax = geometry.Axes(length=0.05, pose=self._robot.fkine(
                self._robot.q, end=self._robot.grippers[0], ).A)
        else:                           # If the constraints are set, then visualize the virtual frame from the middle point between the two end-effectors
            self._left_ax = geometry.Axes(length=0.05, pose=self._robot.fkine(
                self._robot.q, end=self._robot.grippers[1], ).A @ self._joined_in_left)
            self._right_ax = geometry.Axes(length=0.05, pose=self._robot.fkine(
                self._robot.q, end=self._robot.grippers[0], ).A @ self._joined_in_right)

        self._env.add(self._robot)
        self._env.add(self._left_ax)
        self._env.add(self._right_ax)



    def get_jacobian(self, side):
        r"""
        Get the Jacobian of the robot on the tool frame
        :param side: side of the robot

        :return: Jacobian
        """
        tool = sm.SE3(self._ee_constraint[side]) if self._constraints_is_set else None

        if side == 'left':
            return self._robot.jacobe(self._robot.q, end=self._robot.grippers[1], start="l_shoulder_pan_link", tool=tool)
        elif side == 'right':
            return self._robot.jacobe(self._robot.q, end=self._robot.grippers[0], start="r_shoulder_pan_link", tool=tool)
        else:
            return None

    def shutdown(self):
        r"""
        Get the joint states of the robot
        :return: joint states
        """
        print("Fake PR2 is collapsed")
        self._is_collapsed = True
        self._thread.join()
>>>>>>> 84b822ac
<|MERGE_RESOLUTION|>--- conflicted
+++ resolved
@@ -273,7 +273,6 @@
 
     return add_frame_to_plot(ax, tf)
 
-<<<<<<< HEAD
 
 def reorder_values(data):
     r"""
@@ -346,134 +345,3 @@
     fig.legend(['Actual', 'Desired'])
 
     plt.show()
-=======
-class FakePR2:
-
-    r"""
-    ### Class to simulate PR2 on Swift environment
-
-    This will initialize the Swift environment with robot model without any ROS components. 
-    This model will be fed with joint states provided and update the visualization of the virtual frame . """
-
-    def __init__(self) -> None:
-
-        self._robot = rtb.models.PR2()
-        self._robot.q = np.zeros(31)
-
-        self._is_collapsed = False
-        self._constraints_is_set = False
-        self.init_visualization()
-        self._thread = threading.Thread(target=self.timeline)
-        self._thread.start()
-
-        
-    def timeline(self):
-        r"""
-        Timeline function to update the visualization
-        :return: None
-        """
-        self._env.launch()
-        while not self._is_collapsed:
-            self._env.step(0.1)
-
-    def set_constraints(self, virtual_pose: np.ndarray):
-        r"""
-        Set the kinematics constraints for the robot
-        :param virtual_pose: virtual pose on robot base frame
-        :return: None
-        """
-
-        # self._virtual_pose = virtual_pose
-        self._joined_in_left = linalg.inv(self._robot.fkine(
-            self._robot.q, end=self._robot.grippers[1])) @ virtual_pose
-        self._joined_in_right = linalg.inv(self._robot.fkine(
-            self._robot.q, end=self._robot.grippers[0])) @ virtual_pose
-        
-        self._ee_constraint = {
-            "left": self._joined_in_left,
-            "right": self._joined_in_right
-        }
-
-        self._constraints_is_set = True
-
-        return True
-
-    def set_joint_states(self, joint_states: list):
-        r"""
-        Set the joint states of the arms only
-        :param joint_states: list of joint states
-        :return: None
-        """
-        # print(joint_states)
-        left_js = np.array(joint_states[17:24])
-        right_js = np.array(joint_states[31:38])
-
-        left_js[0], left_js[1], left_js[2], left_js[3], left_js[4] = left_js[1], left_js[2], left_js[0], left_js[4], left_js[3]
-        right_js[0], right_js[1], right_js[2], right_js[3], right_js[4] = right_js[1], right_js[2], right_js[0], right_js[4], right_js[3]
-
-        self._robot.q[16:23] = left_js
-        self._robot.q[23:30] = right_js
-
-        left_constraint = np.eye(4)
-        right_constraint = np.eye(4)
-        if self._constraints_is_set:    # If the constraints are set, then update the virtual frame from the middle point between the two end-effectors
-            left_constraint = self._ee_constraint['left']
-            right_constraint = self._ee_constraint['right']
-
-        self._left_ax.T = self._robot.fkine(
-            self._robot.q, end=self._robot.grippers[1], ).A @ left_constraint
-        self._right_ax.T = self._robot.fkine(
-            self._robot.q, end=self._robot.grippers[0], ).A @ right_constraint
-
-    def init_visualization(self):
-        r"""
-        Initialize the visualization of the robot
-
-        :return: None
-        """
-
-        self._env = Swift()
-        self._env.set_camera_pose([1, 0, 1], [0, 0.5, 1])
-
-        if not self._constraints_is_set:    # If the constraints are not set, then visualize the virtual frame from each arm end-effector
-            self._left_ax = geometry.Axes(length=0.05, pose=self._robot.fkine(
-                self._robot.q, end=self._robot.grippers[1], ).A)
-            self._right_ax = geometry.Axes(length=0.05, pose=self._robot.fkine(
-                self._robot.q, end=self._robot.grippers[0], ).A)
-        else:                           # If the constraints are set, then visualize the virtual frame from the middle point between the two end-effectors
-            self._left_ax = geometry.Axes(length=0.05, pose=self._robot.fkine(
-                self._robot.q, end=self._robot.grippers[1], ).A @ self._joined_in_left)
-            self._right_ax = geometry.Axes(length=0.05, pose=self._robot.fkine(
-                self._robot.q, end=self._robot.grippers[0], ).A @ self._joined_in_right)
-
-        self._env.add(self._robot)
-        self._env.add(self._left_ax)
-        self._env.add(self._right_ax)
-
-
-
-    def get_jacobian(self, side):
-        r"""
-        Get the Jacobian of the robot on the tool frame
-        :param side: side of the robot
-
-        :return: Jacobian
-        """
-        tool = sm.SE3(self._ee_constraint[side]) if self._constraints_is_set else None
-
-        if side == 'left':
-            return self._robot.jacobe(self._robot.q, end=self._robot.grippers[1], start="l_shoulder_pan_link", tool=tool)
-        elif side == 'right':
-            return self._robot.jacobe(self._robot.q, end=self._robot.grippers[0], start="r_shoulder_pan_link", tool=tool)
-        else:
-            return None
-
-    def shutdown(self):
-        r"""
-        Get the joint states of the robot
-        :return: joint states
-        """
-        print("Fake PR2 is collapsed")
-        self._is_collapsed = True
-        self._thread.join()
->>>>>>> 84b822ac
