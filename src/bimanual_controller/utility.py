--- conflicted
+++ resolved
@@ -80,273 +80,6 @@
 
         return AnimateFuncs.add_frame_to_plot(ax, tf)
 
-<<<<<<< HEAD
-
-class FakePR2:
-
-    r"""
-    ### Class to simulate PR2 on Swift environment
-
-    This will initialize the Swift environment with robot model without any ROS components. 
-    This model will be fed with joint states provided and update the visualization of the virtual frame . """
-
-    def __init__(self, control_rate, launch_visualizer) -> None:
-
-        self._control_rate = control_rate
-        self._launch_visualizer = launch_visualizer
-        self._robot = rtb.models.PR2()
-        self._is_collapsed = False
-        self._drift_error = np.zeros(6)
-        self._tool_offset = {
-            'l': np.eye(4),
-            'r': np.eye(4)
-        }
-
-        self._arms_frame = {
-            'l': {
-                'end': self._robot.grippers[1],
-                'start': 'l_shoulder_pan_link'
-            },
-            'r': {
-                'end': self._robot.grippers[0],
-                'start': 'r_shoulder_pan_link'
-            }
-        }
-
-
-        # Get the joint limits and form the symmetric soft limits
-        qmin, qmax = self.get_joint_limits_all()
-        self.qmid = (qmin + qmax) / 2
-
-        # Normal joint with soft limits start at 80% and end at 90% of the joint limits
-        self.soft_limit_start = ((qmax - qmin)/2) * 0.75
-        self.soft_limit_end = ((qmax - qmin)/2) * 0.9
-
-        # Except for the shoulder lift joints of both arms
-        self.soft_limit_start[1] = ((qmax[1] - qmin[1])/2) * 0.7
-        self.soft_limit_start[8] = deepcopy(self.soft_limit_start[1])
-
-        self.soft_limit_range = (self.soft_limit_end - self.soft_limit_start)
-
-        if self._launch_visualizer:
-            self._env = Swift()
-            self._env.launch()
-            self.init_visualization()
-            self._thread = threading.Thread(target=self.timeline)
-            self._thread.start()
-
-    def init_visualization(self):
-        r"""
-        Initialize the visualization of the robot
-
-        :return: None
-        """
-
-        self._left_ax = geometry.Axes(length=0.05, pose=self._robot.fkine(
-            self._robot.q, end=self._arms_frame['l']['end'], tool=self._tool_offset['l']).A)
-
-        self._right_ax = geometry.Axes(length=0.05, pose=self._robot.fkine(
-            self._robot.q, end=self._arms_frame['r']['end'], tool=self._tool_offset['r']).A)
-
-        self._env.add(self._robot)
-        self._env.add(self._left_ax)
-        self._env.add(self._right_ax)
-    
-    def timeline(self):
-        r"""
-        Timeline function to update the visualization
-        :return: None
-        """
-        while not self._is_collapsed:
-            self._env.step(1/self._control_rate)
-
-    def set_constraints(self, virtual_pose: np.ndarray):
-        r"""
-        Set the kinematics constraints for the robot
-        :param virtual_pose: virtual pose on robot base frame
-        :return: None
-        """
-
-        self._tool_offset['l'] = linalg.inv(self._robot.fkine(
-            self._robot.q, end=self._arms_frame['l']['end'])) @ virtual_pose
-        self._tool_offset['r'] = linalg.inv(self._robot.fkine(
-            self._robot.q, end=self._arms_frame['r']['end'])) @ virtual_pose
-
-        return True
-
-    def set_states(self, joint_states: list, real_robot=True):
-        r"""
-        Set the joint states of the arms only
-        :param joint_states: list of joint states
-        :return: None
-        """
-        if real_robot:
-            right_js = CalcFuncs.reorder_values(joint_states[17:24])
-            left_js = CalcFuncs.reorder_values(joint_states[31:38])
-        else:
-            right_js = joint_states[0:7]
-            left_js = joint_states[7:14]
-
-        self._robot.q[16:23] = right_js
-        self._robot.q[23:30] = left_js
-        self.q = deepcopy(self._robot.q)
-
-        if self._launch_visualizer:
-
-            self._left_ax.T = self._robot.fkine(
-                self._robot.q, end=self._arms_frame['l']['end'], tool=self._tool_offset['l']).A
-            self._right_ax.T = self._robot.fkine(
-                self._robot.q, end=self._arms_frame['r']['end'], tool=self._tool_offset['r']).A
-
-    def get_tool_pose(self, side: str, offset=True):
-        r"""
-        Get the tool pose of the robot
-        :param side: side of the robot
-        :param offset: include tool offset or not
-
-        :return: tool pose
-        """
-        tool = self._tool_offset[side] if offset else np.eye(4)
-
-        return self._robot.fkine(self._robot.q, end=self._arms_frame[side]['end'], tool=tool).A
-
-    def get_joint_positions(self, side: str):
-        r"""
-        Get the joint states of the robot
-        :return: joint states
-        """
-        if side == 'l':
-            return self._robot.q[23:30]
-        else:
-            return self._robot.q[16:23]
-        
-    def get_joint_limits(self, side):
-        r"""
-        Get the joint limits of the robot
-        :param side: side of the robot
-        :return: joint limits
-        """
-        return self._robot.qlim[0][16:23] if side == 'r' else self._robot.qlim[0][23:30], self._robot.qlim[1][16:23] if side == 'r' else self._robot.qlim[1][23:30]
-        
-    def get_joint_limits_all(self):
-        r"""
-        Get the joint limits of the robot
-    
-        First 7 joints are for the left arm and the next 7 joints are for the right arm
-        :return: joint limits   
-        """
-
-        qmin_l, qmax_l = self.get_joint_limits('l')
-        qmin_r, qmax_r = self.get_joint_limits('r')
-        qmin = np.r_[qmin_l, qmin_r]
-        qmax = np.r_[qmax_l, qmax_r]
-
-        return qmin, qmax
-
-    def get_jacobian(self, side):
-        r"""
-        Get the Jacobian of the robot on the tool frame
-        :param side: side of the robot
-
-        :return: Jacobian
-        """
-        return self._robot.jacobe(self._robot.q, end=self._arms_frame[side]['end'], start=self._arms_frame[side]['start'], tool=self._tool_offset[side])
-
-    def get_twist_in_tool_frame(self, side, twist):
-                        
-        tool = self.get_tool_pose(side) 
-        twist_converted= CalcFuncs.adjoint(np.linalg.inv(tool)) @ twist
-
-        return twist_converted
-
-    def joint_limits_damper(self, qdot, dt, steepness=10):
-        r"""
-        Repulsive potential field for joint limits for both arms
-        :param qdot: joint velocities
-        :param steepness: steepness of the transition
-        :return: repulsive velocity potential field 
-        """
-        # Get the joint positions for next step
-        q = np.r_[self.get_joint_positions(
-            'l'), self.get_joint_positions('r')] + qdot * dt
-        
-        x = np.zeros(qdot.shape[0])
-        for i in range(len(x)):
-            qi, qm, qsls, qslr = q[i], self.qmid[i],  self.soft_limit_start[i], self.soft_limit_range[i]
-            a = np.abs(qi - qm)
-            x[i] = np.round((a-qsls) / qslr , 4)
-
-        weights = CalcFuncs.weight_vector(x, steepness)
-        qdot_repulsive = - weights.max() * qdot
-
-        return qdot_repulsive, weights.max(), np.where(weights == weights.max())[0]
-    
-    def joint_limits_damper_side(self, side, qdot, dt, steepness=10):
-        r"""
-        Repulsive potential field for joint limits for both arms
-        :param qdot: joint velocities
-        :param steepness: steepness of the transition
-        :return: repulsive velocity potential field 
-        """
-        # Get the joint positions for next step
-        q = self.get_joint_positions(side) + qdot * dt
-        arm_offset = 0 if side == 'l' else 7
-        
-        x = np.zeros(qdot.shape[0])
-        for i in range(len(x)):
-            qi, qm, qsls, qslr = q[i], self.qmid[i+arm_offset],  self.soft_limit_start[i+arm_offset], self.soft_limit_range[i+arm_offset]
-            a = np.abs(qi - qm)
-            x[i] = np.round((a-qsls) / qslr , 4)
-
-        weights = CalcFuncs.weight_vector(x, steepness)
-        qdot_repulsive = - weights.max() * qdot
-
-        return qdot_repulsive, weights.max(), np.where(weights == weights.max())[0]
-
-
-    def task_drift_compensation(self,  gain_p = 5, gain_d = 0.5, on_taskspace=True) -> np.ndarray:
-        r"""
-        Get the drift compensation for the robot
-        @param gain_p: proportional gain
-        @param gain_d: derivative gain
-        @param on_taskspace: if True, return the drift compensation in the task space, otherwise in the joint space
-        
-        :return: drift compensation velocities component
-        """
-
-        left_arm_pose = self.get_tool_pose('l', offset=True)
-        right_arm_pose = self.get_tool_pose('r', offset=True)
-    
-        v, _, self._drift_error = CalcFuncs.pd_servo(left_arm_pose,
-                                                    right_arm_pose,
-                                                    self._drift_error,
-                                                    gain_p=gain_p,
-                                                    gain_d=gain_d,
-                                                    threshold=0.001,
-                                                    method='angle-axis',
-                                                    dt=1/self._control_rate)
-
-        if on_taskspace:
-            return v
-        else:
-            qdot_fix_left = CalcFuncs.rmrc(self.get_jacobian('l'), v, w_thresh=0.05)
-            qdot_fix_right = CalcFuncs.rmrc(self.get_jacobian('r'), -v, w_thresh=0.05)
-
-            return np.r_[qdot_fix_left, qdot_fix_right]
-        
-    def shutdown(self):
-        r"""
-        Get the joint states of the robot
-        :return: joint states
-        """
-        if self._launch_visualizer:
-            self._is_collapsed = True
-            self._thread.join()
-        return True
-
-
-=======
->>>>>>> 080bfe72
 class ROSUtils:
 
     @classmethod
